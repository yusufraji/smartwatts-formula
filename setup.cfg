--- conflicted
+++ resolved
@@ -19,11 +19,8 @@
 setup_requires =
     pytest-runner >=3.9.2
 install_requires =
-<<<<<<< HEAD
     powerapi [mongodb, influxdb, opentsdb, prometheus] >= 1.0.5
-=======
-    powerapi [mongodb, influxdb, opentsdb, prometheus] >= 1.0.4
->>>>>>> 85fbb9da
+
     scikit-learn
 tests_require =
     pytest >=3.9.2
